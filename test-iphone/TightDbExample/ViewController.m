--- conflicted
+++ resolved
@@ -133,11 +133,7 @@
     [group writeToFile:[_utils pathForDataFile:@"employees.tightdb"] withError:nil];
 
     // Load a group from disk (and print contents)
-<<<<<<< HEAD
-    TDBGroup *fromDisk = [TDBGroup groupWithFile:[_utils pathForDataFile:@"employees.tightdb"] withError:nil];
-=======
     TDBTransaction *fromDisk = [TDBTransaction groupWithFile:[_utils pathForDataFile:@"employees.tightdb"] withError:nil];
->>>>>>> b7176b2b
     MyTable *diskTable = [fromDisk getOrCreateTableWithName:@"employees" asTableClass:[MyTable class]];
 
     [diskTable addName:@"Anni" Age:54 Hired:YES Spare:0];
@@ -154,11 +150,7 @@
     TDBBinary* buffer = [group writeToBuffer];
 
     // Load a group from memory (and print contents)
-<<<<<<< HEAD
-    TDBGroup *fromMem = [TDBGroup groupWithBuffer:buffer withError:nil];
-=======
     TDBTransaction *fromMem = [TDBTransaction groupWithBuffer:buffer withError:nil];
->>>>>>> b7176b2b
     MyTable *memTable = [fromMem getOrCreateTableWithName:@"employees" asTableClass:[MyTable class]];
 
     for (MyTable_Row *row in memTable)
