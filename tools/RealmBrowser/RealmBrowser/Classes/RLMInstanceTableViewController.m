--- conflicted
+++ resolved
@@ -908,11 +908,7 @@
     NSInteger column = self.tableView.clickedColumn;
     NSInteger propertyIndex = [self propertyIndexForColumn:column];
     
-<<<<<<< HEAD
-    if (row == -1 || column < 0) {
-=======
     if (row == -1 || propertyIndex < 0) {
->>>>>>> b4f8b863
         return;
     }
     
@@ -970,40 +966,6 @@
     RLMObject *selectedObject = [displayedType instanceAtIndex:row];
     id propertyValue = selectedObject[propertyNode.name];
     
-<<<<<<< HEAD
-    if (propertyNode.type == RLMPropertyTypeDate) {
-        // Create a menu with a single menu item, and later populate it with the propertyValue
-        NSMenu *menu = [[NSMenu alloc] initWithTitle:@""];
-        NSMenuItem *item = [[NSMenuItem alloc] initWithTitle:@"" action:NULL keyEquivalent:@""];
-        
-        NSRect frame = [self.tableView frameOfCellAtColumn:column row:row];
-        frame.origin.x -= [self.tableView intercellSpacing].width*0.5;
-        frame.origin.y -= [self.tableView intercellSpacing].height*0.5;
-        frame.size.width += [self.tableView intercellSpacing].width;
-        frame.size.height += [self.tableView intercellSpacing].height;
-        
-        frame.size.height = MAX(23.0, frame.size.height);
-        
-        // Set up a date picker with no border or background
-        NSDatePicker *datepicker = [[NSDatePicker alloc] initWithFrame:frame];
-        datepicker.bordered = NO;
-        datepicker.drawsBackground = NO;
-        datepicker.datePickerStyle = NSTextFieldAndStepperDatePickerStyle;
-        datepicker.datePickerElements = NSHourMinuteSecondDatePickerElementFlag
-        | NSYearMonthDayDatePickerElementFlag
-        | NSTimeZoneDatePickerElementFlag;
-        datepicker.dateValue = propertyValue;
-        
-        item.view = datepicker;
-        [menu addItem:item];
-        
-        if ([menu popUpMenuPositioningItem:nil atLocation:frame.origin inView:self.tableView]) {
-            RLMRealm *realm = self.parentWindowController.modelDocument.presentedRealm.realm;
-            [realm beginWriteTransaction];
-            selectedObject[propertyNode.name] = datepicker.dateValue;
-            [realm commitWriteTransaction];
-            [self.parentWindowController reloadAllWindows];
-=======
     switch (propertyNode.type) {
         case RLMPropertyTypeDate: {
             // Create a menu with a single menu item, and later populate it with the propertyValue
@@ -1039,7 +1001,6 @@
                 [self.tableView reloadData];
             }
             break;
->>>>>>> b4f8b863
         }
             
         case RLMPropertyTypeInt:
@@ -1091,12 +1052,7 @@
 
 - (BOOL)displaysArray
 {
-<<<<<<< HEAD
-    _realmIsLocked = realmIsLocked;
-    [self.parentWindowController reloadAllWindows];
-=======
     return ([self.displayedType isMemberOfClass:[RLMArrayNode class]]);
->>>>>>> b4f8b863
 }
 
 #pragma mark - Private Methods - Convenience
