--- conflicted
+++ resolved
@@ -36,8 +36,6 @@
                 TableCol,  TestTableSub,
                 MixedCol,  Mixed)
 
-<<<<<<< HEAD
-=======
 REALM_TABLE_2(TestTableKeyedSubscript,
               name, String,
               objID, Int)
@@ -45,7 +43,6 @@
 REALM_TABLE_1(TestTableKeyedSubscriptError,
               objID, Int)
 
->>>>>>> 9c3ae288
 @interface RLMTypedTableTests: XCTestCase
   // Intentionally left blank.
   // No new public instance methods need be defined.
