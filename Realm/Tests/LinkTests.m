////////////////////////////////////////////////////////////////////////////
//
// Copyright 2014 Realm Inc.
//
// Licensed under the Apache License, Version 2.0 (the "License");
// you may not use this file except in compliance with the License.
// You may obtain a copy of the License at
//
// http://www.apache.org/licenses/LICENSE-2.0
//
// Unless required by applicable law or agreed to in writing, software
// distributed under the License is distributed on an "AS IS" BASIS,
// WITHOUT WARRANTIES OR CONDITIONS OF ANY KIND, either express or implied.
// See the License for the specific language governing permissions and
// limitations under the License.
//
////////////////////////////////////////////////////////////////////////////

#import "RLMTestCase.h"
#import "XCTestCase+AsyncTesting.h"

@interface LinkTests : RLMTestCase
@end

@implementation LinkTests

- (void)testBasicLink {
    RLMRealm *realm = [self realmWithTestPath];
    
    OwnerObject *owner = [[OwnerObject alloc] init];
    owner.name = @"Tim";
    owner.dog = [[DogObject alloc] init];
    owner.dog.dogName = @"Harvie";
    
    [realm beginWriteTransaction];
    [realm addObject:owner];
    [realm commitWriteTransaction];
    
    RLMArray *owners = [realm objects:OwnerObject.className withPredicate:nil];
    RLMArray *dogs = [realm objects:DogObject.className withPredicate:nil];
    XCTAssertEqual(owners.count, (NSUInteger)1, @"Expecting 1 owner");
    XCTAssertEqual(dogs.count, (NSUInteger)1, @"Expecting 1 dog");
    XCTAssertEqualObjects([owners[0] name], @"Tim", @"Tim is named Tim");
    XCTAssertEqualObjects([dogs[0] dogName], @"Harvie", @"Harvie is named Harvie");
    
    OwnerObject *tim = owners[0];
    XCTAssertEqualObjects(tim.dog.dogName, @"Harvie", @"Tim's dog should be Harvie");
}

- (void)testMultipleOwnerLink {
    RLMRealm *realm = [self realmWithTestPath];
    
    OwnerObject *owner = [[OwnerObject alloc] init];
    owner.name = @"Tim";
    owner.dog = [[DogObject alloc] init];
    owner.dog.dogName = @"Harvie";
    
    [realm beginWriteTransaction];
    [realm addObject:owner];
    [realm commitWriteTransaction];
    
    XCTAssertEqual([realm objects:[OwnerObject className] withPredicate:nil].count, (NSUInteger)1, @"Expecting 1 owner");
    XCTAssertEqual([realm objects:[DogObject className] withPredicate:nil].count, (NSUInteger)1, @"Expecting 1 dog");
    
    [realm beginWriteTransaction];
    OwnerObject *fiel = [OwnerObject createInRealm:realm withObject:@[@"Fiel", [NSNull null]]];
    fiel.dog = owner.dog;
    [realm commitWriteTransaction];
    
    XCTAssertEqual([realm objects:[OwnerObject className] withPredicate:nil].count, (NSUInteger)2, @"Expecting 2 owners");
    XCTAssertEqual([realm objects:[DogObject className] withPredicate:nil].count, (NSUInteger)1, @"Expecting 1 dog");
}

- (void)testLinkRemoval {
    RLMRealm *realm = [self realmWithTestPath];
    
    OwnerObject *owner = [[OwnerObject alloc] init];
    owner.name = @"Tim";
    owner.dog = [[DogObject alloc] init];
    owner.dog.dogName = @"Harvie";
    
    [realm beginWriteTransaction];
    [realm addObject:owner];
    [realm commitWriteTransaction];
    
    XCTAssertEqual([realm objects:[OwnerObject className] withPredicate:nil].count, (NSUInteger)1, @"Expecting 1 owner");
    XCTAssertEqual([realm objects:[DogObject className] withPredicate:nil].count, (NSUInteger)1, @"Expecting 1 dog");
    
    [realm beginWriteTransaction];
    DogObject *dog = owner.dog;
    [realm deleteObject:dog];
    [realm commitWriteTransaction];
    
    XCTAssertNil(owner.dog, @"Dog should be nullified when deleted");
<<<<<<< HEAD
=======
    XCTAssertThrows(dog.dogName, @"Dog object should be invalid after being deleted from the realm");
>>>>>>> a3fe4b9f

    // refresh owner and check
    owner = [realm allObjects:[OwnerObject className]].firstObject;
    XCTAssertNotNil(owner, @"Should have 1 owner");
    XCTAssertNil(owner.dog, @"Dog should be nullified when deleted");
    XCTAssertEqual([realm objects:[DogObject className] withPredicate:nil].count, (NSUInteger)0, @"Expecting 0 dogs");
}

- (void)testInvalidLinks {
    RLMRealm *realm = [self realmWithTestPath];
    
    OwnerObject *owner = [[OwnerObject alloc] init];
    owner.name = @"Tim";
    owner.dog = [[DogObject alloc] init];
    
    [realm beginWriteTransaction];
    XCTAssertThrows([realm addObject:owner], @"dogName not set on linked object");
    
    RLMTestObject *to = [RLMTestObject createInRealm:realm withObject:@[@"testObject"]];
    NSArray *args = @[@"Tim", to];
    XCTAssertThrows([OwnerObject createInRealm:realm withObject:args], @"Inserting wrong object type should throw");
    [realm commitWriteTransaction];
}

// FIXME - disable until we fix commit log issue which break transacions when leaking realm objects
/*
- (void)testCircularLinks {
    RLMRealm *realm = [self realmWithTestPath];
    
    CircleObject *obj = [[CircleObject alloc] init];
    obj.data = @"a";
    obj.next = obj;
    
    [realm beginWriteTransaction];
    [realm addObject:obj];
    obj.next.data = @"b";
    [realm commitWriteTransaction];
    
    CircleObject *obj1 = [realm allObjects:CircleObject.className].firstObject;
    XCTAssertEqualObjects(obj1.data, @"b", @"data should be 'b'");
    XCTAssertEqualObjects(obj1.data, obj.next.data, @"objects should be equal");
}*/

@end<|MERGE_RESOLUTION|>--- conflicted
+++ resolved
@@ -17,7 +17,32 @@
 ////////////////////////////////////////////////////////////////////////////
 
 #import "RLMTestCase.h"
+#import "RLMTestObjects.h"
 #import "XCTestCase+AsyncTesting.h"
+
+@interface DogObject : RLMObject
+@property NSString *dogName;
+@end
+
+@implementation DogObject
+@end
+
+@interface OwnerObject : RLMObject
+@property NSString *name;
+@property DogObject *dog;
+@end
+
+@implementation OwnerObject
+@end
+
+@interface CircleObject : RLMObject
+@property NSString *data;
+@property CircleObject *next;
+@end
+
+@implementation CircleObject
+@end
+
 
 @interface LinkTests : RLMTestCase
 @end
@@ -92,10 +117,7 @@
     [realm commitWriteTransaction];
     
     XCTAssertNil(owner.dog, @"Dog should be nullified when deleted");
-<<<<<<< HEAD
-=======
     XCTAssertThrows(dog.dogName, @"Dog object should be invalid after being deleted from the realm");
->>>>>>> a3fe4b9f
 
     // refresh owner and check
     owner = [realm allObjects:[OwnerObject className]].firstObject;
