// !$*UTF8*$!
{
	archiveVersion = 1;
	classes = {
	};
	objectVersion = 46;
	objects = {

/* Begin PBXBuildFile section */
		0297850519087BF800148C3B /* RLMObjectDescriptor.h in Headers */ = {isa = PBXBuildFile; fileRef = 029784FE19087BF800148C3B /* RLMObjectDescriptor.h */; };
		0297850619087BF800148C3B /* RLMObjectDescriptor.m in Sources */ = {isa = PBXBuildFile; fileRef = 029784FF19087BF800148C3B /* RLMObjectDescriptor.m */; };
		0297850719087BF800148C3B /* RLMPrivate.h in Headers */ = {isa = PBXBuildFile; fileRef = 0297850019087BF800148C3B /* RLMPrivate.h */; };
		0297850819087BF800148C3B /* RLMProperty.h in Headers */ = {isa = PBXBuildFile; fileRef = 0297850119087BF800148C3B /* RLMProperty.h */; };
		0297850919087BF800148C3B /* RLMProperty.mm in Sources */ = {isa = PBXBuildFile; fileRef = 0297850219087BF800148C3B /* RLMProperty.mm */; };
		0297850A19087BF800148C3B /* RLMProxy.h in Headers */ = {isa = PBXBuildFile; fileRef = 0297850319087BF800148C3B /* RLMProxy.h */; };
		0297850B19087BF800148C3B /* RLMProxy.mm in Sources */ = {isa = PBXBuildFile; fileRef = 0297850419087BF800148C3B /* RLMProxy.mm */; };
		4220871618E042FD00F3CF27 /* NSData+RLMGetBinaryData.h in Headers */ = {isa = PBXBuildFile; fileRef = 4220871418E042FD00F3CF27 /* NSData+RLMGetBinaryData.h */; };
		4220871718E042FD00F3CF27 /* NSData+RLMGetBinaryData.mm in Sources */ = {isa = PBXBuildFile; fileRef = 4220871518E042FD00F3CF27 /* NSData+RLMGetBinaryData.mm */; };
		424EEF9E18D9C10100337A13 /* RLMColumnProxy.h in Headers */ = {isa = PBXBuildFile; fileRef = 424EEF9D18D9C10100337A13 /* RLMColumnProxy.h */; };
		424EEFA218D9C11D00337A13 /* RLMDescriptor.mm in Sources */ = {isa = PBXBuildFile; fileRef = 424EEF9F18D9C11D00337A13 /* RLMDescriptor.mm */; };
		424EEFA318D9C11D00337A13 /* RLMDescriptor_noinst.h in Headers */ = {isa = PBXBuildFile; fileRef = 424EEFA018D9C11D00337A13 /* RLMDescriptor_noinst.h */; };
		424EEFA418D9C11D00337A13 /* RLMDescriptor.h in Headers */ = {isa = PBXBuildFile; fileRef = 424EEFA118D9C11D00337A13 /* RLMDescriptor.h */; };
		424EEFAE18D9C15A00337A13 /* RLMView.mm in Sources */ = {isa = PBXBuildFile; fileRef = 424EEFAB18D9C15900337A13 /* RLMView.mm */; };
		424EEFAF18D9C15A00337A13 /* RLMView_noinst.h in Headers */ = {isa = PBXBuildFile; fileRef = 424EEFAC18D9C15900337A13 /* RLMView_noinst.h */; };
		424EEFB018D9C15A00337A13 /* RLMView.h in Headers */ = {isa = PBXBuildFile; fileRef = 424EEFAD18D9C15A00337A13 /* RLMView.h */; };
		424EEFB218D9C97900337A13 /* RLMColumnProxy.mm in Sources */ = {isa = PBXBuildFile; fileRef = 424EEFB118D9C97900337A13 /* RLMColumnProxy.mm */; };
		42AD3A9818CDBDFF00C86073 /* util.mm in Sources */ = {isa = PBXBuildFile; fileRef = 42AD3A9418CDBDFF00C86073 /* util.mm */; };
		42AD3A9918CDBDFF00C86073 /* RLMVersion.mm in Sources */ = {isa = PBXBuildFile; fileRef = 42AD3A9518CDBDFF00C86073 /* RLMVersion.mm */; };
		42AD3A9A18CDBDFF00C86073 /* RLMVersion.h in Headers */ = {isa = PBXBuildFile; fileRef = 42AD3A9618CDBDFF00C86073 /* RLMVersion.h */; };
		4B7ACCD918FDD96F008B7B95 /* XCTest.framework in Frameworks */ = {isa = PBXBuildFile; fileRef = 4B7ACCD718FDD8E4008B7B95 /* XCTest.framework */; };
<<<<<<< HEAD
		4BB05A7A19079E2700F7F5F9 /* RLMTableFast.h in Headers */ = {isa = PBXBuildFile; fileRef = 4BB05A7919079E2700F7F5F9 /* RLMTableFast.h */; };
=======
>>>>>>> 6f0d61f9
		4D01A9FC18C9F5E600527AD5 /* table_view.m in Sources */ = {isa = PBXBuildFile; fileRef = 4D01A9FB18C9F5E600527AD5 /* table_view.m */; };
		4D01A9FE18C9F60F00527AD5 /* version.m in Sources */ = {isa = PBXBuildFile; fileRef = 4D01A9FD18C9F60F00527AD5 /* version.m */; };
		4D143CCF18F69D0F00CEFF65 /* RLMQueryFast.h in Headers */ = {isa = PBXBuildFile; fileRef = 4D143CCE18F69D0F00CEFF65 /* RLMQueryFast.h */; };
		4D143CEE18F7E8C200CEFF65 /* RLMRealm_noinst.h in Headers */ = {isa = PBXBuildFile; fileRef = 4D143CEB18F7E8C200CEFF65 /* RLMRealm_noinst.h */; };
		4D143CEF18F7E8C200CEFF65 /* RLMRealm.h in Headers */ = {isa = PBXBuildFile; fileRef = 4D143CEC18F7E8C200CEFF65 /* RLMRealm.h */; };
		4D143CF018F7E8C200CEFF65 /* RLMRealm.mm in Sources */ = {isa = PBXBuildFile; fileRef = 4D143CED18F7E8C200CEFF65 /* RLMRealm.mm */; };
		4D143CF318F7E97500CEFF65 /* RLMConstants.h in Headers */ = {isa = PBXBuildFile; fileRef = 4D143CF118F7E97500CEFF65 /* RLMConstants.h */; };
		4D143CF418F7E97500CEFF65 /* RLMConstants.m in Sources */ = {isa = PBXBuildFile; fileRef = 4D143CF218F7E97500CEFF65 /* RLMConstants.m */; };
		4D1ED30818E1AF4E003CFF44 /* PrivateTableMacros.h in Headers */ = {isa = PBXBuildFile; fileRef = 4D1ED30718E1AF4E003CFF44 /* PrivateTableMacros.h */; };
		4DB1DEFC18BF70AE005A7234 /* functional.m in Sources */ = {isa = PBXBuildFile; fileRef = 4DB1DEF918BF70AE005A7234 /* functional.m */; };
		4DB1DEFD18BF70AE005A7234 /* typed_table.m in Sources */ = {isa = PBXBuildFile; fileRef = 4DB1DEFA18BF70AE005A7234 /* typed_table.m */; };
		4DDDD67418EB049300E94613 /* RLMViewProtocol.h in Headers */ = {isa = PBXBuildFile; fileRef = 4DDDD67318EB049300E94613 /* RLMViewProtocol.h */; };
		E82D503A1900C128003C1B8E /* realm.m in Sources */ = {isa = PBXBuildFile; fileRef = E82D50391900C128003C1B8E /* realm.m */; };
		E87675D01907841C00F58CDB /* RLMTestCase.m in Sources */ = {isa = PBXBuildFile; fileRef = E87675CD1907841C00F58CDB /* RLMTestCase.m */; };
		E87675D11907841C00F58CDB /* XCTestCase+AsyncTesting.m in Sources */ = {isa = PBXBuildFile; fileRef = E87675CF1907841C00F58CDB /* XCTestCase+AsyncTesting.m */; };
		E87784EF1908E71900A99CB8 /* dynamic_table.mm in Sources */ = {isa = PBXBuildFile; fileRef = 4DB1DEF818BF70AE005A7234 /* dynamic_table.mm */; };
		E918909D177B677900653D7A /* Cocoa.framework in Frameworks */ = {isa = PBXBuildFile; fileRef = E918909C177B677900653D7A /* Cocoa.framework */; };
		E91890B0177B677900653D7A /* Cocoa.framework in Frameworks */ = {isa = PBXBuildFile; fileRef = E918909C177B677900653D7A /* Cocoa.framework */; };
		E91890B3177B677900653D7A /* Realm.dylib in Frameworks */ = {isa = PBXBuildFile; fileRef = E9189099177B677900653D7A /* Realm.dylib */; };
		E91890B9177B677900653D7A /* InfoPlist.strings in Resources */ = {isa = PBXBuildFile; fileRef = E91890B7177B677900653D7A /* InfoPlist.strings */; };
		E91890D6177B67AB00653D7A /* RLMRow.mm in Sources */ = {isa = PBXBuildFile; fileRef = E91890C5177B67AB00653D7A /* RLMRow.mm */; };
		E91890D7177B67AB00653D7A /* RLMRow.h in Headers */ = {isa = PBXBuildFile; fileRef = E91890C6177B67AB00653D7A /* RLMRow.h */; };
		E91890DA177B67AB00653D7A /* RLMContext.mm in Sources */ = {isa = PBXBuildFile; fileRef = E91890C9177B67AB00653D7A /* RLMContext.mm */; };
		E91890DB177B67AB00653D7A /* RLMContext.h in Headers */ = {isa = PBXBuildFile; fileRef = E91890CA177B67AB00653D7A /* RLMContext.h */; };
		E91890DD177B67AB00653D7A /* PrivateHelperMacros.h in Headers */ = {isa = PBXBuildFile; fileRef = E91890CC177B67AB00653D7A /* PrivateHelperMacros.h */; };
		E91890DE177B67AB00653D7A /* RLMQuery.mm in Sources */ = {isa = PBXBuildFile; fileRef = E91890CD177B67AB00653D7A /* RLMQuery.mm */; };
		E91890DF177B67AB00653D7A /* RLMQuery_noinst.h in Headers */ = {isa = PBXBuildFile; fileRef = E91890CE177B67AB00653D7A /* RLMQuery_noinst.h */; };
		E91890E0177B67AB00653D7A /* RLMQuery.h in Headers */ = {isa = PBXBuildFile; fileRef = E91890CF177B67AB00653D7A /* RLMQuery.h */; };
		E91890E1177B67AB00653D7A /* RLMTable.mm in Sources */ = {isa = PBXBuildFile; fileRef = E91890D0177B67AB00653D7A /* RLMTable.mm */; };
		E91890E2177B67AB00653D7A /* RLMTable_noinst.h in Headers */ = {isa = PBXBuildFile; fileRef = E91890D1177B67AB00653D7A /* RLMTable_noinst.h */; };
		E91890E3177B67AB00653D7A /* RLMTable.h in Headers */ = {isa = PBXBuildFile; fileRef = E91890D2177B67AB00653D7A /* RLMTable.h */; };
		E91890E4177B67AB00653D7A /* Realm.h in Headers */ = {isa = PBXBuildFile; fileRef = E91890D3177B67AB00653D7A /* Realm.h */; };
		E91890E5177B67AB00653D7A /* RLMType.h in Headers */ = {isa = PBXBuildFile; fileRef = E91890D4177B67AB00653D7A /* RLMType.h */; };
		E91890E6177B67AB00653D7A /* util_noinst.hpp in Headers */ = {isa = PBXBuildFile; fileRef = E91890D5177B67AB00653D7A /* util_noinst.hpp */; };
		E91890F5177B71E400653D7A /* data_type.mm in Sources */ = {isa = PBXBuildFile; fileRef = E91890E7177B71E400653D7A /* data_type.mm */; };
		E91890F6177B71E400653D7A /* enumerator.m in Sources */ = {isa = PBXBuildFile; fileRef = E91890E8177B71E400653D7A /* enumerator.m */; };
		E91890F7177B71E400653D7A /* err_handling.mm in Sources */ = {isa = PBXBuildFile; fileRef = E91890E9177B71E400653D7A /* err_handling.mm */; };
		E91890F8177B71E400653D7A /* get_subtable.m in Sources */ = {isa = PBXBuildFile; fileRef = E91890EA177B71E400653D7A /* get_subtable.m */; };
		E91890F9177B71E400653D7A /* group_misc_2.m in Sources */ = {isa = PBXBuildFile; fileRef = E91890EB177B71E400653D7A /* group_misc_2.m */; };
		E91890FA177B71E400653D7A /* group.m in Sources */ = {isa = PBXBuildFile; fileRef = E91890EC177B71E400653D7A /* group.m */; };
		E91890FB177B71E400653D7A /* mixed.mm in Sources */ = {isa = PBXBuildFile; fileRef = E91890ED177B71E400653D7A /* mixed.mm */; };
		E91890FC177B71E400653D7A /* query.m in Sources */ = {isa = PBXBuildFile; fileRef = E91890EE177B71E400653D7A /* query.m */; };
		E91890FD177B71E400653D7A /* shared_group.m in Sources */ = {isa = PBXBuildFile; fileRef = E91890EF177B71E400653D7A /* shared_group.m */; };
		E91890FE177B71E400653D7A /* subtable.m in Sources */ = {isa = PBXBuildFile; fileRef = E91890F0177B71E400653D7A /* subtable.m */; };
		E91890FF177B71E400653D7A /* table_delete_all.m in Sources */ = {isa = PBXBuildFile; fileRef = E91890F1177B71E400653D7A /* table_delete_all.m */; };
		E9189102177B71E400653D7A /* tutorial.m in Sources */ = {isa = PBXBuildFile; fileRef = E91890F4177B71E400653D7A /* tutorial.m */; };
/* End PBXBuildFile section */

/* Begin PBXContainerItemProxy section */
		E91890B1177B677900653D7A /* PBXContainerItemProxy */ = {
			isa = PBXContainerItemProxy;
			containerPortal = E9189091177B677900653D7A /* Project object */;
			proxyType = 1;
			remoteGlobalIDString = E9189098177B677900653D7A;
			remoteInfo = Realm;
		};
/* End PBXContainerItemProxy section */

/* Begin PBXFileReference section */
		029784FE19087BF800148C3B /* RLMObjectDescriptor.h */ = {isa = PBXFileReference; fileEncoding = 4; lastKnownFileType = sourcecode.c.h; path = RLMObjectDescriptor.h; sourceTree = "<group>"; };
		029784FF19087BF800148C3B /* RLMObjectDescriptor.m */ = {isa = PBXFileReference; fileEncoding = 4; lastKnownFileType = sourcecode.c.objc; path = RLMObjectDescriptor.m; sourceTree = "<group>"; };
		0297850019087BF800148C3B /* RLMPrivate.h */ = {isa = PBXFileReference; fileEncoding = 4; lastKnownFileType = sourcecode.c.h; path = RLMPrivate.h; sourceTree = "<group>"; };
		0297850119087BF800148C3B /* RLMProperty.h */ = {isa = PBXFileReference; fileEncoding = 4; lastKnownFileType = sourcecode.c.h; path = RLMProperty.h; sourceTree = "<group>"; };
		0297850219087BF800148C3B /* RLMProperty.mm */ = {isa = PBXFileReference; fileEncoding = 4; lastKnownFileType = sourcecode.cpp.objcpp; path = RLMProperty.mm; sourceTree = "<group>"; };
		0297850319087BF800148C3B /* RLMProxy.h */ = {isa = PBXFileReference; fileEncoding = 4; lastKnownFileType = sourcecode.c.h; path = RLMProxy.h; sourceTree = "<group>"; };
		0297850419087BF800148C3B /* RLMProxy.mm */ = {isa = PBXFileReference; fileEncoding = 4; lastKnownFileType = sourcecode.cpp.objcpp; path = RLMProxy.mm; sourceTree = "<group>"; };
		4220871418E042FD00F3CF27 /* NSData+RLMGetBinaryData.h */ = {isa = PBXFileReference; fileEncoding = 4; lastKnownFileType = sourcecode.c.h; name = "NSData+RLMGetBinaryData.h"; path = "src/realm/objc/NSData+RLMGetBinaryData.h"; sourceTree = SOURCE_ROOT; };
		4220871518E042FD00F3CF27 /* NSData+RLMGetBinaryData.mm */ = {isa = PBXFileReference; fileEncoding = 4; lastKnownFileType = sourcecode.cpp.objcpp; name = "NSData+RLMGetBinaryData.mm"; path = "src/realm/objc/NSData+RLMGetBinaryData.mm"; sourceTree = SOURCE_ROOT; };
		424EEF9D18D9C10100337A13 /* RLMColumnProxy.h */ = {isa = PBXFileReference; fileEncoding = 4; lastKnownFileType = sourcecode.c.h; name = RLMColumnProxy.h; path = src/realm/objc/RLMColumnProxy.h; sourceTree = SOURCE_ROOT; };
		424EEF9F18D9C11D00337A13 /* RLMDescriptor.mm */ = {isa = PBXFileReference; fileEncoding = 4; lastKnownFileType = sourcecode.cpp.objcpp; name = RLMDescriptor.mm; path = src/realm/objc/RLMDescriptor.mm; sourceTree = SOURCE_ROOT; };
		424EEFA018D9C11D00337A13 /* RLMDescriptor_noinst.h */ = {isa = PBXFileReference; fileEncoding = 4; lastKnownFileType = sourcecode.c.h; name = RLMDescriptor_noinst.h; path = src/realm/objc/RLMDescriptor_noinst.h; sourceTree = SOURCE_ROOT; };
		424EEFA118D9C11D00337A13 /* RLMDescriptor.h */ = {isa = PBXFileReference; fileEncoding = 4; lastKnownFileType = sourcecode.c.h; name = RLMDescriptor.h; path = src/realm/objc/RLMDescriptor.h; sourceTree = SOURCE_ROOT; };
		424EEFAB18D9C15900337A13 /* RLMView.mm */ = {isa = PBXFileReference; fileEncoding = 4; lastKnownFileType = sourcecode.cpp.objcpp; name = RLMView.mm; path = src/realm/objc/RLMView.mm; sourceTree = SOURCE_ROOT; };
		424EEFAC18D9C15900337A13 /* RLMView_noinst.h */ = {isa = PBXFileReference; fileEncoding = 4; lastKnownFileType = sourcecode.c.h; name = RLMView_noinst.h; path = src/realm/objc/RLMView_noinst.h; sourceTree = SOURCE_ROOT; };
		424EEFAD18D9C15A00337A13 /* RLMView.h */ = {isa = PBXFileReference; fileEncoding = 4; lastKnownFileType = sourcecode.c.h; name = RLMView.h; path = src/realm/objc/RLMView.h; sourceTree = SOURCE_ROOT; };
		424EEFB118D9C97900337A13 /* RLMColumnProxy.mm */ = {isa = PBXFileReference; fileEncoding = 4; lastKnownFileType = sourcecode.cpp.objcpp; name = RLMColumnProxy.mm; path = src/realm/objc/RLMColumnProxy.mm; sourceTree = SOURCE_ROOT; };
		42AD3A9418CDBDFF00C86073 /* util.mm */ = {isa = PBXFileReference; fileEncoding = 4; lastKnownFileType = sourcecode.cpp.objcpp; name = util.mm; path = src/realm/objc/util.mm; sourceTree = SOURCE_ROOT; };
		42AD3A9518CDBDFF00C86073 /* RLMVersion.mm */ = {isa = PBXFileReference; fileEncoding = 4; lastKnownFileType = sourcecode.cpp.objcpp; name = RLMVersion.mm; path = src/realm/objc/RLMVersion.mm; sourceTree = SOURCE_ROOT; };
		42AD3A9618CDBDFF00C86073 /* RLMVersion.h */ = {isa = PBXFileReference; fileEncoding = 4; lastKnownFileType = sourcecode.c.h; name = RLMVersion.h; path = src/realm/objc/RLMVersion.h; sourceTree = SOURCE_ROOT; };
		4B7ACCD718FDD8E4008B7B95 /* XCTest.framework */ = {isa = PBXFileReference; lastKnownFileType = wrapper.framework; name = XCTest.framework; path = Library/Frameworks/XCTest.framework; sourceTree = DEVELOPER_DIR; };
<<<<<<< HEAD
		4BB05A771907464200F7F5F9 /* RLMPrivateTableMacrosFast.h */ = {isa = PBXFileReference; lastKnownFileType = sourcecode.c.h; path = RLMPrivateTableMacrosFast.h; sourceTree = "<group>"; };
		4BB05A78190750B000F7F5F9 /* RLMViewFast.h */ = {isa = PBXFileReference; lastKnownFileType = sourcecode.c.h; path = RLMViewFast.h; sourceTree = "<group>"; };
		4BB05A7919079E2700F7F5F9 /* RLMTableFast.h */ = {isa = PBXFileReference; fileEncoding = 4; lastKnownFileType = sourcecode.c.h; path = RLMTableFast.h; sourceTree = "<group>"; };
=======
>>>>>>> 6f0d61f9
		4D01A9FB18C9F5E600527AD5 /* table_view.m */ = {isa = PBXFileReference; fileEncoding = 4; lastKnownFileType = sourcecode.c.objc; lineEnding = 0; name = table_view.m; path = ../src/realm/objc/test/table_view.m; sourceTree = "<group>"; xcLanguageSpecificationIdentifier = xcode.lang.objc; };
		4D01A9FD18C9F60F00527AD5 /* version.m */ = {isa = PBXFileReference; fileEncoding = 4; lastKnownFileType = sourcecode.c.objc; name = version.m; path = ../src/realm/objc/test/version.m; sourceTree = "<group>"; };
		4D143CBC18ED5FCF00CEFF65 /* PrivateTableMacros.h.cheetah */ = {isa = PBXFileReference; fileEncoding = 4; lastKnownFileType = text; name = PrivateTableMacros.h.cheetah; path = src/realm/objc/PrivateTableMacros.h.cheetah; sourceTree = SOURCE_ROOT; };
		4D143CCE18F69D0F00CEFF65 /* RLMQueryFast.h */ = {isa = PBXFileReference; fileEncoding = 4; lastKnownFileType = sourcecode.c.h; name = RLMQueryFast.h; path = src/realm/objc/RLMQueryFast.h; sourceTree = SOURCE_ROOT; };
		4D143CEB18F7E8C200CEFF65 /* RLMRealm_noinst.h */ = {isa = PBXFileReference; fileEncoding = 4; lastKnownFileType = sourcecode.c.h; name = RLMRealm_noinst.h; path = src/realm/objc/RLMRealm_noinst.h; sourceTree = SOURCE_ROOT; };
		4D143CEC18F7E8C200CEFF65 /* RLMRealm.h */ = {isa = PBXFileReference; fileEncoding = 4; lastKnownFileType = sourcecode.c.h; name = RLMRealm.h; path = src/realm/objc/RLMRealm.h; sourceTree = SOURCE_ROOT; };
		4D143CED18F7E8C200CEFF65 /* RLMRealm.mm */ = {isa = PBXFileReference; fileEncoding = 4; lastKnownFileType = sourcecode.cpp.objcpp; name = RLMRealm.mm; path = src/realm/objc/RLMRealm.mm; sourceTree = SOURCE_ROOT; };
		4D143CF118F7E97500CEFF65 /* RLMConstants.h */ = {isa = PBXFileReference; fileEncoding = 4; lastKnownFileType = sourcecode.c.h; name = RLMConstants.h; path = src/realm/objc/RLMConstants.h; sourceTree = SOURCE_ROOT; };
		4D143CF218F7E97500CEFF65 /* RLMConstants.m */ = {isa = PBXFileReference; fileEncoding = 4; lastKnownFileType = sourcecode.c.objc; name = RLMConstants.m; path = src/realm/objc/RLMConstants.m; sourceTree = SOURCE_ROOT; };
		4D1ED30718E1AF4E003CFF44 /* PrivateTableMacros.h */ = {isa = PBXFileReference; fileEncoding = 4; lastKnownFileType = sourcecode.c.h; name = PrivateTableMacros.h; path = src/realm/objc/PrivateTableMacros.h; sourceTree = SOURCE_ROOT; };
		4DB1DEF818BF70AE005A7234 /* dynamic_table.mm */ = {isa = PBXFileReference; fileEncoding = 4; lastKnownFileType = sourcecode.cpp.objcpp; lineEnding = 0; name = dynamic_table.mm; path = ../src/realm/objc/test/dynamic_table.mm; sourceTree = "<group>"; xcLanguageSpecificationIdentifier = xcode.lang.objcpp; };
		4DB1DEF918BF70AE005A7234 /* functional.m */ = {isa = PBXFileReference; fileEncoding = 4; lastKnownFileType = sourcecode.c.objc; name = functional.m; path = ../src/realm/objc/test/functional.m; sourceTree = "<group>"; };
		4DB1DEFA18BF70AE005A7234 /* typed_table.m */ = {isa = PBXFileReference; fileEncoding = 4; lastKnownFileType = sourcecode.c.objc; lineEnding = 0; name = typed_table.m; path = ../src/realm/objc/test/typed_table.m; sourceTree = "<group>"; xcLanguageSpecificationIdentifier = xcode.lang.objc; };
		4DDDD67018EAF1C000E94613 /* RLMRowFast.h */ = {isa = PBXFileReference; lastKnownFileType = sourcecode.c.h; name = RLMRowFast.h; path = src/realm/objc/RLMRowFast.h; sourceTree = SOURCE_ROOT; };
		4DDDD67218EAF22100E94613 /* RLMFast.h */ = {isa = PBXFileReference; lastKnownFileType = sourcecode.c.h; name = RLMFast.h; path = src/realm/objc/RLMFast.h; sourceTree = SOURCE_ROOT; };
		4DDDD67318EB049300E94613 /* RLMViewProtocol.h */ = {isa = PBXFileReference; fileEncoding = 4; lastKnownFileType = sourcecode.c.h; name = RLMViewProtocol.h; path = src/realm/objc/RLMViewProtocol.h; sourceTree = SOURCE_ROOT; };
		803BC78F1907C0D3006AB33A /* release_notes.md */ = {isa = PBXFileReference; lastKnownFileType = text; path = release_notes.md; sourceTree = "<group>"; };
		E82D50391900C128003C1B8E /* realm.m */ = {isa = PBXFileReference; fileEncoding = 4; lastKnownFileType = sourcecode.c.objc; name = realm.m; path = ../src/realm/objc/test/realm.m; sourceTree = "<group>"; };
		E87675CC1907841C00F58CDB /* RLMTestCase.h */ = {isa = PBXFileReference; fileEncoding = 4; lastKnownFileType = sourcecode.c.h; name = RLMTestCase.h; path = src/realm/objc/test/RLMTestCase.h; sourceTree = SOURCE_ROOT; };
		E87675CD1907841C00F58CDB /* RLMTestCase.m */ = {isa = PBXFileReference; fileEncoding = 4; lastKnownFileType = sourcecode.c.objc; name = RLMTestCase.m; path = src/realm/objc/test/RLMTestCase.m; sourceTree = SOURCE_ROOT; };
		E87675CE1907841C00F58CDB /* XCTestCase+AsyncTesting.h */ = {isa = PBXFileReference; fileEncoding = 4; lastKnownFileType = sourcecode.c.h; name = "XCTestCase+AsyncTesting.h"; path = "src/realm/objc/test/XCTestCase+AsyncTesting.h"; sourceTree = SOURCE_ROOT; };
		E87675CF1907841C00F58CDB /* XCTestCase+AsyncTesting.m */ = {isa = PBXFileReference; fileEncoding = 4; lastKnownFileType = sourcecode.c.objc; name = "XCTestCase+AsyncTesting.m"; path = "src/realm/objc/test/XCTestCase+AsyncTesting.m"; sourceTree = SOURCE_ROOT; };
		E9189099177B677900653D7A /* Realm.dylib */ = {isa = PBXFileReference; explicitFileType = "compiled.mach-o.dylib"; includeInIndex = 0; path = Realm.dylib; sourceTree = BUILT_PRODUCTS_DIR; };
		E918909C177B677900653D7A /* Cocoa.framework */ = {isa = PBXFileReference; lastKnownFileType = wrapper.framework; name = Cocoa.framework; path = System/Library/Frameworks/Cocoa.framework; sourceTree = SDKROOT; };
		E918909F177B677900653D7A /* AppKit.framework */ = {isa = PBXFileReference; lastKnownFileType = wrapper.framework; name = AppKit.framework; path = System/Library/Frameworks/AppKit.framework; sourceTree = SDKROOT; };
		E91890A0177B677900653D7A /* CoreData.framework */ = {isa = PBXFileReference; lastKnownFileType = wrapper.framework; name = CoreData.framework; path = System/Library/Frameworks/CoreData.framework; sourceTree = SDKROOT; };
		E91890A1177B677900653D7A /* Foundation.framework */ = {isa = PBXFileReference; lastKnownFileType = wrapper.framework; name = Foundation.framework; path = System/Library/Frameworks/Foundation.framework; sourceTree = SDKROOT; };
		E91890AD177B677900653D7A /* RealmTests.xctest */ = {isa = PBXFileReference; explicitFileType = wrapper.cfbundle; includeInIndex = 0; path = RealmTests.xctest; sourceTree = BUILT_PRODUCTS_DIR; };
		E91890B6177B677900653D7A /* RealmTests-Info.plist */ = {isa = PBXFileReference; lastKnownFileType = text.plist.xml; path = "RealmTests-Info.plist"; sourceTree = "<group>"; };
		E91890B8177B677900653D7A /* en */ = {isa = PBXFileReference; lastKnownFileType = text.plist.strings; name = en; path = en.lproj/InfoPlist.strings; sourceTree = "<group>"; };
		E91890C5177B67AB00653D7A /* RLMRow.mm */ = {isa = PBXFileReference; fileEncoding = 4; lastKnownFileType = sourcecode.cpp.objcpp; name = RLMRow.mm; path = src/realm/objc/RLMRow.mm; sourceTree = SOURCE_ROOT; };
		E91890C6177B67AB00653D7A /* RLMRow.h */ = {isa = PBXFileReference; fileEncoding = 4; lastKnownFileType = sourcecode.c.h; name = RLMRow.h; path = src/realm/objc/RLMRow.h; sourceTree = SOURCE_ROOT; };
		E91890C9177B67AB00653D7A /* RLMContext.mm */ = {isa = PBXFileReference; fileEncoding = 4; lastKnownFileType = sourcecode.cpp.objcpp; name = RLMContext.mm; path = src/realm/objc/RLMContext.mm; sourceTree = SOURCE_ROOT; };
		E91890CA177B67AB00653D7A /* RLMContext.h */ = {isa = PBXFileReference; fileEncoding = 4; lastKnownFileType = sourcecode.c.h; name = RLMContext.h; path = src/realm/objc/RLMContext.h; sourceTree = SOURCE_ROOT; };
		E91890CC177B67AB00653D7A /* PrivateHelperMacros.h */ = {isa = PBXFileReference; fileEncoding = 4; lastKnownFileType = sourcecode.c.h; name = PrivateHelperMacros.h; path = src/realm/objc/PrivateHelperMacros.h; sourceTree = SOURCE_ROOT; };
		E91890CD177B67AB00653D7A /* RLMQuery.mm */ = {isa = PBXFileReference; fileEncoding = 4; lastKnownFileType = sourcecode.cpp.objcpp; name = RLMQuery.mm; path = src/realm/objc/RLMQuery.mm; sourceTree = SOURCE_ROOT; };
		E91890CE177B67AB00653D7A /* RLMQuery_noinst.h */ = {isa = PBXFileReference; fileEncoding = 4; lastKnownFileType = sourcecode.c.h; name = RLMQuery_noinst.h; path = src/realm/objc/RLMQuery_noinst.h; sourceTree = SOURCE_ROOT; };
		E91890CF177B67AB00653D7A /* RLMQuery.h */ = {isa = PBXFileReference; fileEncoding = 4; lastKnownFileType = sourcecode.c.h; name = RLMQuery.h; path = src/realm/objc/RLMQuery.h; sourceTree = SOURCE_ROOT; };
		E91890D0177B67AB00653D7A /* RLMTable.mm */ = {isa = PBXFileReference; fileEncoding = 4; lastKnownFileType = sourcecode.cpp.objcpp; lineEnding = 0; name = RLMTable.mm; path = src/realm/objc/RLMTable.mm; sourceTree = SOURCE_ROOT; xcLanguageSpecificationIdentifier = xcode.lang.objcpp; };
		E91890D1177B67AB00653D7A /* RLMTable_noinst.h */ = {isa = PBXFileReference; fileEncoding = 4; lastKnownFileType = sourcecode.c.h; name = RLMTable_noinst.h; path = src/realm/objc/RLMTable_noinst.h; sourceTree = SOURCE_ROOT; };
		E91890D2177B67AB00653D7A /* RLMTable.h */ = {isa = PBXFileReference; fileEncoding = 4; lastKnownFileType = sourcecode.c.h; name = RLMTable.h; path = src/realm/objc/RLMTable.h; sourceTree = SOURCE_ROOT; };
		E91890D3177B67AB00653D7A /* Realm.h */ = {isa = PBXFileReference; fileEncoding = 4; lastKnownFileType = sourcecode.c.h; name = Realm.h; path = src/realm/objc/Realm.h; sourceTree = SOURCE_ROOT; };
		E91890D4177B67AB00653D7A /* RLMType.h */ = {isa = PBXFileReference; fileEncoding = 4; lastKnownFileType = sourcecode.c.h; name = RLMType.h; path = src/realm/objc/RLMType.h; sourceTree = SOURCE_ROOT; };
		E91890D5177B67AB00653D7A /* util_noinst.hpp */ = {isa = PBXFileReference; fileEncoding = 4; lastKnownFileType = sourcecode.cpp.h; name = util_noinst.hpp; path = src/realm/objc/util_noinst.hpp; sourceTree = SOURCE_ROOT; };
		E91890E7177B71E400653D7A /* data_type.mm */ = {isa = PBXFileReference; fileEncoding = 4; lastKnownFileType = sourcecode.cpp.objcpp; lineEnding = 0; name = data_type.mm; path = ../src/realm/objc/test/data_type.mm; sourceTree = "<group>"; xcLanguageSpecificationIdentifier = xcode.lang.objcpp; };
		E91890E8177B71E400653D7A /* enumerator.m */ = {isa = PBXFileReference; fileEncoding = 4; lastKnownFileType = sourcecode.c.objc; name = enumerator.m; path = ../src/realm/objc/test/enumerator.m; sourceTree = "<group>"; };
		E91890E9177B71E400653D7A /* err_handling.mm */ = {isa = PBXFileReference; fileEncoding = 4; lastKnownFileType = sourcecode.cpp.objcpp; name = err_handling.mm; path = ../src/realm/objc/test/err_handling.mm; sourceTree = "<group>"; };
		E91890EA177B71E400653D7A /* get_subtable.m */ = {isa = PBXFileReference; fileEncoding = 4; lastKnownFileType = sourcecode.c.objc; name = get_subtable.m; path = ../src/realm/objc/test/get_subtable.m; sourceTree = "<group>"; };
		E91890EB177B71E400653D7A /* group_misc_2.m */ = {isa = PBXFileReference; fileEncoding = 4; lastKnownFileType = sourcecode.c.objc; name = group_misc_2.m; path = ../src/realm/objc/test/group_misc_2.m; sourceTree = "<group>"; };
		E91890EC177B71E400653D7A /* group.m */ = {isa = PBXFileReference; fileEncoding = 4; lastKnownFileType = sourcecode.c.objc; name = group.m; path = ../src/realm/objc/test/group.m; sourceTree = "<group>"; };
		E91890ED177B71E400653D7A /* mixed.mm */ = {isa = PBXFileReference; fileEncoding = 4; lastKnownFileType = sourcecode.cpp.objcpp; name = mixed.mm; path = ../src/realm/objc/test/mixed.mm; sourceTree = "<group>"; };
		E91890EE177B71E400653D7A /* query.m */ = {isa = PBXFileReference; fileEncoding = 4; lastKnownFileType = sourcecode.c.objc; lineEnding = 0; name = query.m; path = ../src/realm/objc/test/query.m; sourceTree = "<group>"; xcLanguageSpecificationIdentifier = xcode.lang.objc; };
		E91890EF177B71E400653D7A /* shared_group.m */ = {isa = PBXFileReference; fileEncoding = 4; lastKnownFileType = sourcecode.c.objc; name = shared_group.m; path = ../src/realm/objc/test/shared_group.m; sourceTree = "<group>"; };
		E91890F0177B71E400653D7A /* subtable.m */ = {isa = PBXFileReference; fileEncoding = 4; lastKnownFileType = sourcecode.c.objc; name = subtable.m; path = ../src/realm/objc/test/subtable.m; sourceTree = "<group>"; };
		E91890F1177B71E400653D7A /* table_delete_all.m */ = {isa = PBXFileReference; fileEncoding = 4; lastKnownFileType = sourcecode.c.objc; name = table_delete_all.m; path = ../src/realm/objc/test/table_delete_all.m; sourceTree = "<group>"; };
		E91890F4177B71E400653D7A /* tutorial.m */ = {isa = PBXFileReference; fileEncoding = 4; lastKnownFileType = sourcecode.c.objc; name = tutorial.m; path = ../src/realm/objc/test/tutorial.m; sourceTree = "<group>"; };
/* End PBXFileReference section */

/* Begin PBXFrameworksBuildPhase section */
		E9189096177B677900653D7A /* Frameworks */ = {
			isa = PBXFrameworksBuildPhase;
			buildActionMask = 2147483647;
			files = (
				E918909D177B677900653D7A /* Cocoa.framework in Frameworks */,
			);
			runOnlyForDeploymentPostprocessing = 0;
		};
		E91890A9177B677900653D7A /* Frameworks */ = {
			isa = PBXFrameworksBuildPhase;
			buildActionMask = 2147483647;
			files = (
				4B7ACCD918FDD96F008B7B95 /* XCTest.framework in Frameworks */,
				E91890B0177B677900653D7A /* Cocoa.framework in Frameworks */,
				E91890B3177B677900653D7A /* Realm.dylib in Frameworks */,
			);
			runOnlyForDeploymentPostprocessing = 0;
		};
/* End PBXFrameworksBuildPhase section */

/* Begin PBXGroup section */
		4DDDD67118EAF1DC00E94613 /* RLMFast */ = {
			isa = PBXGroup;
			children = (
				4DDDD67218EAF22100E94613 /* RLMFast.h */,
				4DDDD67018EAF1C000E94613 /* RLMRowFast.h */,
				4D143CCE18F69D0F00CEFF65 /* RLMQueryFast.h */,
<<<<<<< HEAD
				4BB05A7919079E2700F7F5F9 /* RLMTableFast.h */,
				4BB05A78190750B000F7F5F9 /* RLMViewFast.h */,
				4BB05A771907464200F7F5F9 /* RLMPrivateTableMacrosFast.h */,
=======
>>>>>>> 6f0d61f9
			);
			name = RLMFast;
			sourceTree = "<group>";
		};
		E8CCFC221900DBD100396C52 /* Helpers */ = {
			isa = PBXGroup;
			children = (
				E87675CC1907841C00F58CDB /* RLMTestCase.h */,
				E87675CD1907841C00F58CDB /* RLMTestCase.m */,
				E87675CE1907841C00F58CDB /* XCTestCase+AsyncTesting.h */,
				E87675CF1907841C00F58CDB /* XCTestCase+AsyncTesting.m */,
			);
			name = Helpers;
			path = ../../src/realm/objc/test;
			sourceTree = "<group>";
		};
		E9189090177B677900653D7A = {
			isa = PBXGroup;
			children = (
				803BC78F1907C0D3006AB33A /* release_notes.md */,
				E91890A2177B677900653D7A /* Realm */,
				E91890B4177B677900653D7A /* RealmTests */,
				E918909B177B677900653D7A /* Frameworks */,
				E918909A177B677900653D7A /* Products */,
			);
			sourceTree = "<group>";
		};
		E918909A177B677900653D7A /* Products */ = {
			isa = PBXGroup;
			children = (
				E9189099177B677900653D7A /* Realm.dylib */,
				E91890AD177B677900653D7A /* RealmTests.xctest */,
			);
			name = Products;
			sourceTree = "<group>";
		};
		E918909B177B677900653D7A /* Frameworks */ = {
			isa = PBXGroup;
			children = (
				4B7ACCD718FDD8E4008B7B95 /* XCTest.framework */,
				E918909C177B677900653D7A /* Cocoa.framework */,
				E918909E177B677900653D7A /* Other Frameworks */,
			);
			name = Frameworks;
			sourceTree = "<group>";
		};
		E918909E177B677900653D7A /* Other Frameworks */ = {
			isa = PBXGroup;
			children = (
				E918909F177B677900653D7A /* AppKit.framework */,
				E91890A0177B677900653D7A /* CoreData.framework */,
				E91890A1177B677900653D7A /* Foundation.framework */,
			);
			name = "Other Frameworks";
			sourceTree = "<group>";
		};
		E91890A2177B677900653D7A /* Realm */ = {
			isa = PBXGroup;
			children = (
				4DDDD67118EAF1DC00E94613 /* RLMFast */,
				4220871418E042FD00F3CF27 /* NSData+RLMGetBinaryData.h */,
				4220871518E042FD00F3CF27 /* NSData+RLMGetBinaryData.mm */,
				E91890CC177B67AB00653D7A /* PrivateHelperMacros.h */,
				4D1ED30718E1AF4E003CFF44 /* PrivateTableMacros.h */,
				4D143CBC18ED5FCF00CEFF65 /* PrivateTableMacros.h.cheetah */,
				424EEF9D18D9C10100337A13 /* RLMColumnProxy.h */,
				424EEFB118D9C97900337A13 /* RLMColumnProxy.mm */,
				4D143CF118F7E97500CEFF65 /* RLMConstants.h */,
				4D143CF218F7E97500CEFF65 /* RLMConstants.m */,
				E91890CA177B67AB00653D7A /* RLMContext.h */,
				E91890C9177B67AB00653D7A /* RLMContext.mm */,
				424EEFA118D9C11D00337A13 /* RLMDescriptor.h */,
				424EEF9F18D9C11D00337A13 /* RLMDescriptor.mm */,
				424EEFA018D9C11D00337A13 /* RLMDescriptor_noinst.h */,
				029784FE19087BF800148C3B /* RLMObjectDescriptor.h */,
				029784FF19087BF800148C3B /* RLMObjectDescriptor.m */,
				0297850019087BF800148C3B /* RLMPrivate.h */,
				0297850119087BF800148C3B /* RLMProperty.h */,
				0297850219087BF800148C3B /* RLMProperty.mm */,
				0297850319087BF800148C3B /* RLMProxy.h */,
				0297850419087BF800148C3B /* RLMProxy.mm */,
				E91890CF177B67AB00653D7A /* RLMQuery.h */,
				E91890CD177B67AB00653D7A /* RLMQuery.mm */,
				E91890CE177B67AB00653D7A /* RLMQuery_noinst.h */,
				E91890C6177B67AB00653D7A /* RLMRow.h */,
				E91890C5177B67AB00653D7A /* RLMRow.mm */,
				4D143CEC18F7E8C200CEFF65 /* RLMRealm.h */,
				4D143CED18F7E8C200CEFF65 /* RLMRealm.mm */,
				4D143CEB18F7E8C200CEFF65 /* RLMRealm_noinst.h */,
				E91890D2177B67AB00653D7A /* RLMTable.h */,
				E91890D0177B67AB00653D7A /* RLMTable.mm */,
				E91890D1177B67AB00653D7A /* RLMTable_noinst.h */,
				E91890D4177B67AB00653D7A /* RLMType.h */,
				42AD3A9618CDBDFF00C86073 /* RLMVersion.h */,
				42AD3A9518CDBDFF00C86073 /* RLMVersion.mm */,
				424EEFAD18D9C15A00337A13 /* RLMView.h */,
				424EEFAB18D9C15900337A13 /* RLMView.mm */,
				424EEFAC18D9C15900337A13 /* RLMView_noinst.h */,
				4DDDD67318EB049300E94613 /* RLMViewProtocol.h */,
				E91890D3177B67AB00653D7A /* Realm.h */,
				42AD3A9418CDBDFF00C86073 /* util.mm */,
				E91890D5177B67AB00653D7A /* util_noinst.hpp */,
			);
			name = Realm;
			path = src/realm/objc;
			sourceTree = "<group>";
		};
		E91890B4177B677900653D7A /* RealmTests */ = {
			isa = PBXGroup;
			children = (
				E8CCFC221900DBD100396C52 /* Helpers */,
				E91890E7177B71E400653D7A /* data_type.mm */,
				4DB1DEF818BF70AE005A7234 /* dynamic_table.mm */,
				E91890E8177B71E400653D7A /* enumerator.m */,
				E91890E9177B71E400653D7A /* err_handling.mm */,
				4DB1DEF918BF70AE005A7234 /* functional.m */,
				E91890EA177B71E400653D7A /* get_subtable.m */,
				E91890EC177B71E400653D7A /* group.m */,
				E91890EB177B71E400653D7A /* group_misc_2.m */,
				E91890ED177B71E400653D7A /* mixed.mm */,
				E91890EE177B71E400653D7A /* query.m */,
				E91890EF177B71E400653D7A /* shared_group.m */,
				E82D50391900C128003C1B8E /* realm.m */,
				E91890F0177B71E400653D7A /* subtable.m */,
				E91890F1177B71E400653D7A /* table_delete_all.m */,
				4D01A9FB18C9F5E600527AD5 /* table_view.m */,
				E91890F4177B71E400653D7A /* tutorial.m */,
				4DB1DEFA18BF70AE005A7234 /* typed_table.m */,
				4D01A9FD18C9F60F00527AD5 /* version.m */,
				E91890B5177B677900653D7A /* Supporting Files */,
			);
			path = RealmTests;
			sourceTree = "<group>";
		};
		E91890B5177B677900653D7A /* Supporting Files */ = {
			isa = PBXGroup;
			children = (
				E91890B6177B677900653D7A /* RealmTests-Info.plist */,
				E91890B7177B677900653D7A /* InfoPlist.strings */,
			);
			name = "Supporting Files";
			sourceTree = "<group>";
		};
/* End PBXGroup section */

/* Begin PBXHeadersBuildPhase section */
		E9189097177B677900653D7A /* Headers */ = {
			isa = PBXHeadersBuildPhase;
			buildActionMask = 2147483647;
			files = (
				4D143CCF18F69D0F00CEFF65 /* RLMQueryFast.h in Headers */,
				424EEFA418D9C11D00337A13 /* RLMDescriptor.h in Headers */,
				E91890D7177B67AB00653D7A /* RLMRow.h in Headers */,
				E91890DB177B67AB00653D7A /* RLMContext.h in Headers */,
				0297850819087BF800148C3B /* RLMProperty.h in Headers */,
				0297850A19087BF800148C3B /* RLMProxy.h in Headers */,
				E91890DD177B67AB00653D7A /* PrivateHelperMacros.h in Headers */,
				424EEFAF18D9C15A00337A13 /* RLMView_noinst.h in Headers */,
				E91890DF177B67AB00653D7A /* RLMQuery_noinst.h in Headers */,
				424EEF9E18D9C10100337A13 /* RLMColumnProxy.h in Headers */,
				0297850719087BF800148C3B /* RLMPrivate.h in Headers */,
				E91890E0177B67AB00653D7A /* RLMQuery.h in Headers */,
				E91890E2177B67AB00653D7A /* RLMTable_noinst.h in Headers */,
				4D143CEF18F7E8C200CEFF65 /* RLMRealm.h in Headers */,
				42AD3A9A18CDBDFF00C86073 /* RLMVersion.h in Headers */,
				424EEFB018D9C15A00337A13 /* RLMView.h in Headers */,
				4BB05A7A19079E2700F7F5F9 /* RLMTableFast.h in Headers */,
				E91890E3177B67AB00653D7A /* RLMTable.h in Headers */,
				4DDDD67418EB049300E94613 /* RLMViewProtocol.h in Headers */,
				4D1ED30818E1AF4E003CFF44 /* PrivateTableMacros.h in Headers */,
				E91890E4177B67AB00653D7A /* Realm.h in Headers */,
				E91890E5177B67AB00653D7A /* RLMType.h in Headers */,
				4D143CF318F7E97500CEFF65 /* RLMConstants.h in Headers */,
				4D143CEE18F7E8C200CEFF65 /* RLMRealm_noinst.h in Headers */,
				0297850519087BF800148C3B /* RLMObjectDescriptor.h in Headers */,
				424EEFA318D9C11D00337A13 /* RLMDescriptor_noinst.h in Headers */,
				4220871618E042FD00F3CF27 /* NSData+RLMGetBinaryData.h in Headers */,
				E91890E6177B67AB00653D7A /* util_noinst.hpp in Headers */,
			);
			runOnlyForDeploymentPostprocessing = 0;
		};
/* End PBXHeadersBuildPhase section */

/* Begin PBXNativeTarget section */
		E9189098177B677900653D7A /* Realm */ = {
			isa = PBXNativeTarget;
			buildConfigurationList = E91890BF177B677900653D7A /* Build configuration list for PBXNativeTarget "Realm" */;
			buildPhases = (
				E9189095177B677900653D7A /* Sources */,
				E9189096177B677900653D7A /* Frameworks */,
				E9189097177B677900653D7A /* Headers */,
			);
			buildRules = (
			);
			dependencies = (
			);
			name = Realm;
			productName = Realm;
			productReference = E9189099177B677900653D7A /* Realm.dylib */;
			productType = "com.apple.product-type.library.dynamic";
		};
		E91890AC177B677900653D7A /* RealmTests */ = {
			isa = PBXNativeTarget;
			buildConfigurationList = E91890C2177B677900653D7A /* Build configuration list for PBXNativeTarget "RealmTests" */;
			buildPhases = (
				E91890A8177B677900653D7A /* Sources */,
				E91890A9177B677900653D7A /* Frameworks */,
				E91890AA177B677900653D7A /* Resources */,
				E91890AB177B677900653D7A /* ShellScript */,
			);
			buildRules = (
			);
			dependencies = (
				E91890B2177B677900653D7A /* PBXTargetDependency */,
			);
			name = RealmTests;
			productName = RealmTests;
			productReference = E91890AD177B677900653D7A /* RealmTests.xctest */;
			productType = "com.apple.product-type.bundle";
		};
/* End PBXNativeTarget section */

/* Begin PBXProject section */
		E9189091177B677900653D7A /* Project object */ = {
			isa = PBXProject;
			attributes = {
				CLASSPREFIX = RLM;
				LastTestingUpgradeCheck = 0510;
				LastUpgradeCheck = 0510;
				ORGANIZATIONNAME = Realm;
			};
			buildConfigurationList = E9189094177B677900653D7A /* Build configuration list for PBXProject "Realm" */;
			compatibilityVersion = "Xcode 3.2";
			developmentRegion = English;
			hasScannedForEncodings = 0;
			knownRegions = (
				en,
			);
			mainGroup = E9189090177B677900653D7A;
			productRefGroup = E918909A177B677900653D7A /* Products */;
			projectDirPath = "";
			projectRoot = "";
			targets = (
				E9189098177B677900653D7A /* Realm */,
				E91890AC177B677900653D7A /* RealmTests */,
			);
		};
/* End PBXProject section */

/* Begin PBXResourcesBuildPhase section */
		E91890AA177B677900653D7A /* Resources */ = {
			isa = PBXResourcesBuildPhase;
			buildActionMask = 2147483647;
			files = (
				E91890B9177B677900653D7A /* InfoPlist.strings in Resources */,
			);
			runOnlyForDeploymentPostprocessing = 0;
		};
/* End PBXResourcesBuildPhase section */

/* Begin PBXShellScriptBuildPhase section */
		E91890AB177B677900653D7A /* ShellScript */ = {
			isa = PBXShellScriptBuildPhase;
			buildActionMask = 2147483647;
			files = (
			);
			inputPaths = (
			);
			outputPaths = (
			);
			runOnlyForDeploymentPostprocessing = 0;
			shellPath = /bin/sh;
			shellScript = "# Run the unit tests in this test bundle.\n\"${SYSTEM_DEVELOPER_DIR}/Tools/RunUnitTests\"\n";
		};
/* End PBXShellScriptBuildPhase section */

/* Begin PBXSourcesBuildPhase section */
		E9189095177B677900653D7A /* Sources */ = {
			isa = PBXSourcesBuildPhase;
			buildActionMask = 2147483647;
			files = (
				0297850619087BF800148C3B /* RLMObjectDescriptor.m in Sources */,
				424EEFA218D9C11D00337A13 /* RLMDescriptor.mm in Sources */,
				0297850B19087BF800148C3B /* RLMProxy.mm in Sources */,
				E91890D6177B67AB00653D7A /* RLMRow.mm in Sources */,
				42AD3A9818CDBDFF00C86073 /* util.mm in Sources */,
				42AD3A9918CDBDFF00C86073 /* RLMVersion.mm in Sources */,
				4D143CF018F7E8C200CEFF65 /* RLMRealm.mm in Sources */,
				424EEFAE18D9C15A00337A13 /* RLMView.mm in Sources */,
				424EEFB218D9C97900337A13 /* RLMColumnProxy.mm in Sources */,
				0297850919087BF800148C3B /* RLMProperty.mm in Sources */,
				4D143CF418F7E97500CEFF65 /* RLMConstants.m in Sources */,
				4220871718E042FD00F3CF27 /* NSData+RLMGetBinaryData.mm in Sources */,
				E91890DA177B67AB00653D7A /* RLMContext.mm in Sources */,
				E91890DE177B67AB00653D7A /* RLMQuery.mm in Sources */,
				E91890E1177B67AB00653D7A /* RLMTable.mm in Sources */,
			);
			runOnlyForDeploymentPostprocessing = 0;
		};
		E91890A8177B677900653D7A /* Sources */ = {
			isa = PBXSourcesBuildPhase;
			buildActionMask = 2147483647;
			files = (
				E82D503A1900C128003C1B8E /* realm.m in Sources */,
				E91890F5177B71E400653D7A /* data_type.mm in Sources */,
				E91890F6177B71E400653D7A /* enumerator.m in Sources */,
				E91890F7177B71E400653D7A /* err_handling.mm in Sources */,
				E91890F8177B71E400653D7A /* get_subtable.m in Sources */,
				4D01A9FE18C9F60F00527AD5 /* version.m in Sources */,
				E91890F9177B71E400653D7A /* group_misc_2.m in Sources */,
				E87675D11907841C00F58CDB /* XCTestCase+AsyncTesting.m in Sources */,
				E91890FA177B71E400653D7A /* group.m in Sources */,
				E91890FB177B71E400653D7A /* mixed.mm in Sources */,
				E87675D01907841C00F58CDB /* RLMTestCase.m in Sources */,
				E91890FC177B71E400653D7A /* query.m in Sources */,
				E87784EF1908E71900A99CB8 /* dynamic_table.mm in Sources */,
				E91890FD177B71E400653D7A /* shared_group.m in Sources */,
				E91890FE177B71E400653D7A /* subtable.m in Sources */,
				4DB1DEFC18BF70AE005A7234 /* functional.m in Sources */,
				4D01A9FC18C9F5E600527AD5 /* table_view.m in Sources */,
				4DB1DEFD18BF70AE005A7234 /* typed_table.m in Sources */,
				E91890FF177B71E400653D7A /* table_delete_all.m in Sources */,
				E9189102177B71E400653D7A /* tutorial.m in Sources */,
			);
			runOnlyForDeploymentPostprocessing = 0;
		};
/* End PBXSourcesBuildPhase section */

/* Begin PBXTargetDependency section */
		E91890B2177B677900653D7A /* PBXTargetDependency */ = {
			isa = PBXTargetDependency;
			target = E9189098177B677900653D7A /* Realm */;
			targetProxy = E91890B1177B677900653D7A /* PBXContainerItemProxy */;
		};
/* End PBXTargetDependency section */

/* Begin PBXVariantGroup section */
		E91890B7177B677900653D7A /* InfoPlist.strings */ = {
			isa = PBXVariantGroup;
			children = (
				E91890B8177B677900653D7A /* en */,
			);
			name = InfoPlist.strings;
			sourceTree = "<group>";
		};
/* End PBXVariantGroup section */

/* Begin XCBuildConfiguration section */
		E91890BD177B677900653D7A /* Debug */ = {
			isa = XCBuildConfiguration;
			buildSettings = {
				ALWAYS_SEARCH_USER_PATHS = NO;
				CLANG_CXX_LANGUAGE_STANDARD = "compiler-default";
				CLANG_CXX_LIBRARY = "libstdc++";
				CLANG_ENABLE_OBJC_ARC = YES;
				CLANG_WARN_CONSTANT_CONVERSION = YES;
				CLANG_WARN_EMPTY_BODY = YES;
				CLANG_WARN_ENUM_CONVERSION = YES;
				CLANG_WARN_INT_CONVERSION = YES;
				CLANG_WARN__DUPLICATE_METHOD_MATCH = YES;
				COPY_PHASE_STRIP = NO;
				DYLIB_COMPATIBILITY_VERSION = "";
				DYLIB_CURRENT_VERSION = "";
				GCC_C_LANGUAGE_STANDARD = gnu11;
				GCC_DYNAMIC_NO_PIC = NO;
				GCC_ENABLE_OBJC_EXCEPTIONS = YES;
				GCC_OPTIMIZATION_LEVEL = 0;
				GCC_PREPROCESSOR_DEFINITIONS = (
					"TIGHTDB_MAX_LIST_SIZE=4",
					"DEBUG=1",
					TIGHTDB_DEBUG,
				);
				GCC_SYMBOLS_PRIVATE_EXTERN = NO;
				GCC_WARN_64_TO_32_BIT_CONVERSION = YES;
				GCC_WARN_ABOUT_RETURN_TYPE = YES;
				GCC_WARN_UNINITIALIZED_AUTOS = YES;
				GCC_WARN_UNUSED_VARIABLE = YES;
				HEADER_SEARCH_PATHS = (
					src,
					/usr/local/include,
				);
				LIBRARY_SEARCH_PATHS = /usr/local/lib;
				MACOSX_DEPLOYMENT_TARGET = 10.8;
				ONLY_ACTIVE_ARCH = YES;
				OTHER_LDFLAGS = "-ltightdb-dbg";
				SDKROOT = macosx;
			};
			name = Debug;
		};
		E91890BE177B677900653D7A /* Release */ = {
			isa = XCBuildConfiguration;
			buildSettings = {
				ALWAYS_SEARCH_USER_PATHS = NO;
				CLANG_CXX_LANGUAGE_STANDARD = "compiler-default";
				CLANG_CXX_LIBRARY = "libstdc++";
				CLANG_ENABLE_OBJC_ARC = YES;
				CLANG_WARN_CONSTANT_CONVERSION = YES;
				CLANG_WARN_EMPTY_BODY = YES;
				CLANG_WARN_ENUM_CONVERSION = YES;
				CLANG_WARN_INT_CONVERSION = YES;
				CLANG_WARN__DUPLICATE_METHOD_MATCH = YES;
				COPY_PHASE_STRIP = YES;
				DEBUG_INFORMATION_FORMAT = "dwarf-with-dsym";
				DYLIB_COMPATIBILITY_VERSION = "";
				DYLIB_CURRENT_VERSION = "";
				GCC_C_LANGUAGE_STANDARD = gnu11;
				GCC_ENABLE_OBJC_EXCEPTIONS = YES;
				GCC_PREPROCESSOR_DEFINITIONS = "TIGHTDB_MAX_LIST_SIZE=4";
				GCC_WARN_64_TO_32_BIT_CONVERSION = YES;
				GCC_WARN_ABOUT_RETURN_TYPE = YES;
				GCC_WARN_UNINITIALIZED_AUTOS = YES;
				GCC_WARN_UNUSED_VARIABLE = YES;
				HEADER_SEARCH_PATHS = (
					src,
					/usr/local/include,
				);
				LIBRARY_SEARCH_PATHS = /usr/local/lib;
				MACOSX_DEPLOYMENT_TARGET = 10.8;
				OTHER_LDFLAGS = "-ltightdb";
				SDKROOT = macosx;
			};
			name = Release;
		};
		E91890C0177B677900653D7A /* Debug */ = {
			isa = XCBuildConfiguration;
			buildSettings = {
				DYLIB_COMPATIBILITY_VERSION = "";
				DYLIB_CURRENT_VERSION = "";
				FRAMEWORK_SEARCH_PATHS = (
					"$(inherited)",
					"$(DEVELOPER_FRAMEWORKS_DIR)",
				);
				GCC_PRECOMPILE_PREFIX_HEADER = YES;
				GCC_PREFIX_HEADER = "";
				LIBRARY_SEARCH_PATHS = "$(inherited)";
				PRODUCT_NAME = Realm;
			};
			name = Debug;
		};
		E91890C1177B677900653D7A /* Release */ = {
			isa = XCBuildConfiguration;
			buildSettings = {
				DYLIB_COMPATIBILITY_VERSION = "";
				DYLIB_CURRENT_VERSION = "";
				FRAMEWORK_SEARCH_PATHS = (
					"$(inherited)",
					"$(DEVELOPER_FRAMEWORKS_DIR)",
				);
				GCC_PRECOMPILE_PREFIX_HEADER = YES;
				GCC_PREFIX_HEADER = "";
				LIBRARY_SEARCH_PATHS = "$(inherited)";
				PRODUCT_NAME = Realm;
			};
			name = Release;
		};
		E91890C3177B677900653D7A /* Debug */ = {
			isa = XCBuildConfiguration;
			buildSettings = {
				COMBINE_HIDPI_IMAGES = YES;
				FRAMEWORK_SEARCH_PATHS = (
					"\"$(DEVELOPER_LIBRARY_DIR)/Frameworks\"",
					"$(DEVELOPER_FRAMEWORKS_DIR)",
				);
				GCC_PRECOMPILE_PREFIX_HEADER = YES;
				GCC_PREFIX_HEADER = "";
				INFOPLIST_FILE = "RealmTests/RealmTests-Info.plist";
				PRODUCT_NAME = RealmTests;
				WRAPPER_EXTENSION = xctest;
			};
			name = Debug;
		};
		E91890C4177B677900653D7A /* Release */ = {
			isa = XCBuildConfiguration;
			buildSettings = {
				COMBINE_HIDPI_IMAGES = YES;
				FRAMEWORK_SEARCH_PATHS = (
					"\"$(DEVELOPER_LIBRARY_DIR)/Frameworks\"",
					"$(DEVELOPER_FRAMEWORKS_DIR)",
				);
				GCC_PRECOMPILE_PREFIX_HEADER = YES;
				GCC_PREFIX_HEADER = "";
				INFOPLIST_FILE = "RealmTests/RealmTests-Info.plist";
				PRODUCT_NAME = RealmTests;
				WRAPPER_EXTENSION = xctest;
			};
			name = Release;
		};
/* End XCBuildConfiguration section */

/* Begin XCConfigurationList section */
		E9189094177B677900653D7A /* Build configuration list for PBXProject "Realm" */ = {
			isa = XCConfigurationList;
			buildConfigurations = (
				E91890BD177B677900653D7A /* Debug */,
				E91890BE177B677900653D7A /* Release */,
			);
			defaultConfigurationIsVisible = 0;
			defaultConfigurationName = Release;
		};
		E91890BF177B677900653D7A /* Build configuration list for PBXNativeTarget "Realm" */ = {
			isa = XCConfigurationList;
			buildConfigurations = (
				E91890C0177B677900653D7A /* Debug */,
				E91890C1177B677900653D7A /* Release */,
			);
			defaultConfigurationIsVisible = 0;
			defaultConfigurationName = Release;
		};
		E91890C2177B677900653D7A /* Build configuration list for PBXNativeTarget "RealmTests" */ = {
			isa = XCConfigurationList;
			buildConfigurations = (
				E91890C3177B677900653D7A /* Debug */,
				E91890C4177B677900653D7A /* Release */,
			);
			defaultConfigurationIsVisible = 0;
			defaultConfigurationName = Release;
		};
/* End XCConfigurationList section */
	};
	rootObject = E9189091177B677900653D7A /* Project object */;
}<|MERGE_RESOLUTION|>--- conflicted
+++ resolved
@@ -28,10 +28,7 @@
 		42AD3A9918CDBDFF00C86073 /* RLMVersion.mm in Sources */ = {isa = PBXBuildFile; fileRef = 42AD3A9518CDBDFF00C86073 /* RLMVersion.mm */; };
 		42AD3A9A18CDBDFF00C86073 /* RLMVersion.h in Headers */ = {isa = PBXBuildFile; fileRef = 42AD3A9618CDBDFF00C86073 /* RLMVersion.h */; };
 		4B7ACCD918FDD96F008B7B95 /* XCTest.framework in Frameworks */ = {isa = PBXBuildFile; fileRef = 4B7ACCD718FDD8E4008B7B95 /* XCTest.framework */; };
-<<<<<<< HEAD
 		4BB05A7A19079E2700F7F5F9 /* RLMTableFast.h in Headers */ = {isa = PBXBuildFile; fileRef = 4BB05A7919079E2700F7F5F9 /* RLMTableFast.h */; };
-=======
->>>>>>> 6f0d61f9
 		4D01A9FC18C9F5E600527AD5 /* table_view.m in Sources */ = {isa = PBXBuildFile; fileRef = 4D01A9FB18C9F5E600527AD5 /* table_view.m */; };
 		4D01A9FE18C9F60F00527AD5 /* version.m in Sources */ = {isa = PBXBuildFile; fileRef = 4D01A9FD18C9F60F00527AD5 /* version.m */; };
 		4D143CCF18F69D0F00CEFF65 /* RLMQueryFast.h in Headers */ = {isa = PBXBuildFile; fileRef = 4D143CCE18F69D0F00CEFF65 /* RLMQueryFast.h */; };
@@ -112,12 +109,9 @@
 		42AD3A9518CDBDFF00C86073 /* RLMVersion.mm */ = {isa = PBXFileReference; fileEncoding = 4; lastKnownFileType = sourcecode.cpp.objcpp; name = RLMVersion.mm; path = src/realm/objc/RLMVersion.mm; sourceTree = SOURCE_ROOT; };
 		42AD3A9618CDBDFF00C86073 /* RLMVersion.h */ = {isa = PBXFileReference; fileEncoding = 4; lastKnownFileType = sourcecode.c.h; name = RLMVersion.h; path = src/realm/objc/RLMVersion.h; sourceTree = SOURCE_ROOT; };
 		4B7ACCD718FDD8E4008B7B95 /* XCTest.framework */ = {isa = PBXFileReference; lastKnownFileType = wrapper.framework; name = XCTest.framework; path = Library/Frameworks/XCTest.framework; sourceTree = DEVELOPER_DIR; };
-<<<<<<< HEAD
 		4BB05A771907464200F7F5F9 /* RLMPrivateTableMacrosFast.h */ = {isa = PBXFileReference; lastKnownFileType = sourcecode.c.h; path = RLMPrivateTableMacrosFast.h; sourceTree = "<group>"; };
 		4BB05A78190750B000F7F5F9 /* RLMViewFast.h */ = {isa = PBXFileReference; lastKnownFileType = sourcecode.c.h; path = RLMViewFast.h; sourceTree = "<group>"; };
 		4BB05A7919079E2700F7F5F9 /* RLMTableFast.h */ = {isa = PBXFileReference; fileEncoding = 4; lastKnownFileType = sourcecode.c.h; path = RLMTableFast.h; sourceTree = "<group>"; };
-=======
->>>>>>> 6f0d61f9
 		4D01A9FB18C9F5E600527AD5 /* table_view.m */ = {isa = PBXFileReference; fileEncoding = 4; lastKnownFileType = sourcecode.c.objc; lineEnding = 0; name = table_view.m; path = ../src/realm/objc/test/table_view.m; sourceTree = "<group>"; xcLanguageSpecificationIdentifier = xcode.lang.objc; };
 		4D01A9FD18C9F60F00527AD5 /* version.m */ = {isa = PBXFileReference; fileEncoding = 4; lastKnownFileType = sourcecode.c.objc; name = version.m; path = ../src/realm/objc/test/version.m; sourceTree = "<group>"; };
 		4D143CBC18ED5FCF00CEFF65 /* PrivateTableMacros.h.cheetah */ = {isa = PBXFileReference; fileEncoding = 4; lastKnownFileType = text; name = PrivateTableMacros.h.cheetah; path = src/realm/objc/PrivateTableMacros.h.cheetah; sourceTree = SOURCE_ROOT; };
@@ -204,12 +198,9 @@
 				4DDDD67218EAF22100E94613 /* RLMFast.h */,
 				4DDDD67018EAF1C000E94613 /* RLMRowFast.h */,
 				4D143CCE18F69D0F00CEFF65 /* RLMQueryFast.h */,
-<<<<<<< HEAD
 				4BB05A7919079E2700F7F5F9 /* RLMTableFast.h */,
 				4BB05A78190750B000F7F5F9 /* RLMViewFast.h */,
 				4BB05A771907464200F7F5F9 /* RLMPrivateTableMacrosFast.h */,
-=======
->>>>>>> 6f0d61f9
 			);
 			name = RLMFast;
 			sourceTree = "<group>";
